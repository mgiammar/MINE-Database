"""Use fingerprint similarity to cluster created compounds and select only a certain
number of compounds from each cluster to expand during the next generation. Motivation
for this filter is maintaining a diverse set of compounds while limiting redundant 
molecules from the same reactions
"""

import time
import json
import itertools
import multiprocessing
from functools import partial
import numpy as np
from rdkit import Chem
from rdkit import DataStructs
from rdkit.ML.Cluster import Butina

from minedatabase.filters.base_filter import Filter
from minedatabase.pickaxe import Pickaxe
from minedatabase.utils import Chunks

import logging
logger = logging.getLogger("run_pickaxe")


def _bulk_similarity_async(fps: list, i: int):
    """Given a list of fingerprints and an index, compute the similarity between each
    fingerprint up to that index. Return 1-similarity
    
    Arguments:
        (list) fps: List of RDKit fingerprint objects
        (int) i: Index of fingerprint to compare to

    Returns:
        Similarity list where each element is 1-similarity
    """
    res =  DataStructs.BulkTanimotoSimilarity(fps[i], fps[:i])
    return [1-x for x in res]


class SimilarityClusteringFilter(Filter):
    """Filter which clusters new compounds based on their fingerprint similarity. 
    Compounds within the cutoff will be put into the same cluster and 
    selected_per_cluster compounds will be selected randomly from each cluster.

    Attributes
    ----------
        (float) cutoff: Value between 0.0 and 1.0 denoting the similarity cutoff for
            each cluster. Lower values mean more selective (fewer compounds per cluster)
        (int) compounds_selected_per_cluster: Number of compounds to randomly select
            from each cluster
        (dict) fprint_kwargs: Optional Keyword arguments to pass to the RDKFingerprint
            function. The default is None.
        (str) similarity_metric: Optional string defining the similarity metric used
            when comparing fingerprints. The allowed strings are [TODO]. The default is
            TODO
        (list) generation_list: List of generations to apply filter to. The default is
            None and will be applied to all generations after the first generation (ie
            do not cluster initial metabolomics data).
        (int) max_compounds: Maximum number of compounds to try and apply filter to.
            If the number of new compounds exceeds this value, the filter will not be
            applied  TODO: Make None have no restriction
        # (bool) strict_filter: If True, the filter will return a compound ID set for
        #     compounds to remove. Otherwise an empty set will be returned and only the 
        #     compounds selected will be marked for expansion. Default is True
        #     TODO implement this.
    """

    def __init__(
        self,
        cutoff,
        compounds_selected_per_cluster,
        fprint_kwargs=None,
        similarity_metric="default",
        generation_list=None,
        max_compounds=10000,
    ):
        fprint_kwargs = {} if fprint_kwargs is None else fprint_kwargs
        # TODO: Setup similarity metric

        self._filter_name = "Similarity Clustering Filter"
        self.generation_list=generation_list

        self.cutoff = cutoff
        self.compounds_selected_per_cluster = compounds_selected_per_cluster
        self.max_compounds = max_compounds

        self.fprint_kwargs = fprint_kwargs
        self.similarity_metric = similarity_metric  # String
        similarity_metric_func = None
        self.similarity_metric_func = similarity_metric_func  # Function

    @property
    def filter_name(self) -> str:
        return self._filter_name

    def _pre_print(self) -> None:
        """Print and log before filtering"""
        n_compounds = None
        logger.info(f"Creating clusters for {n_compounds} using")
        logger.info(f"Tanimoto cutoff:        {self.cutoff}")
        logger.info(f"Compounds per cluster:  {self.compounds_selected_per_cluster}")
        logger.info(f"Fingerprint kwargs:     {self.fprint_kwargs}")
        logger.info(f"Similarity metric:      {self.similarity_metric}")
    
    def _post_print_footer(self, pickaxe: Pickaxe) -> None:
        """Post filtering info"""
        logger.info(f"Done filtering Generation {pickaxe.generation}")
        logger.info("-----------------------------------------------")

    def _should_filter_this_generation(self):
        """Returns True if this filter should be applied for this generation, False
        otherwise.
        """
        # NOTE: Could have made one bool expression, but more comprehensible to split up
        if self.generation <= 0:
            return False
        
        if self.generation_list is None:
            return True

        return (self.generation - 1) in self.generation_list

    def _choose_items_to_filter(self, pickaxe, processes):
        """Creates clusters based on fingerprint similarity using RDKit and samples 
        compounds_per_cluster from each cluster to keep expanding
        
        TODO: Complete docstring
        """
        cpds_remove_set = set()
        rxn_remove_set = set()

        # Do not filter on zeroth generation
        if not self._should_filter_this_generation():
            return cpds_remove_set, rxn_remove_set

        # Dictionary with compound id as key and smiles for that compound as value
        smiles_by_cid = {
             cpd_id: cpd["SMILES"] for cpd_id, cpd in pickaxe.compounds.items()
            if cpd["Generation"] == pickaxe.generation
        }

        if self.max_compounds is not None and len(smiles_by_cid) > self.max_compounds:
            logger.warn("Number of compounds too long. Skipping clustering")
            return cpds_remove_set, rxn_remove_set

        # Clusters converted from index to compound id
        similarly_matrix = self._generate_similarity_matrix(smiles_by_cid, processes)
        clusters = self._generate_clusters(smiles_by_cid, similarly_matrix, self.cutoff)

        cpd_ids_to_keep = set()
        for cluster in clusters:
            keep_ids = np.random.choice(
                cluster,
                replace=False,
                size=min(self.compounds_selected_per_cluster, len(cluster))
            )
            cpd_ids_to_keep = cpd_ids_to_keep.union(keep_ids)
        
        for cpd_id in pickaxe.compounds.keys():
            pickaxe.compounds[cpd_id]["Expand"] = cpd_id in cpd_ids_to_keep

        # Return IDs of all compounds in this generation to not keep
        cpds_remove_set = set(smiles_by_cid.keys()).difference(cpd_ids_to_keep)
        return cpds_remove_set, rxn_remove_set

    def _generate_similarity_matrix(self, smiles_by_cid, processes):
        """Generates the lower triangle of the symmetric similarity matrix
        
        Arguments:
            (dict) smiles_by_cid: Dictionary where keys are compound ids and values are
                smiles
            (int) processes: Number of processes to use when running in parallel

        Returns:
            List of lists representing the lower triangle of the fingerprint similarity
            matrix between each compound
        """
        fps = [
            Chem.RDKFingerprint(Chem.MolFromSmiles(sm), **self.fprint_kwargs) 
            for sm in smiles_by_cid.values()
        ]
        nfps = len(fps)
        matrix = []

        if processes > 1:  # Use multiprocessing
            # Define partial function for multiprocessing
            bulk_similarity_partial = partial(
                _bulk_similarity_async,
                fps,
            )
            chunk_size = max([round(nfps / (processes * 6)), 1])  # NOTE: Arbitrary
            with multiprocessing.Pool(processes=processes) as pool:
                # Returned type is list
                # Do not need async since need to pass the whole list to function
                matrix = pool.map(
                    bulk_similarity_partial,
                    range(1, nfps),
                    chunk_size
                )
                # matrix = list(itertools.chain.from_iterable(res))

        else:  # No multiprocessing for computation
            for i in range(1, len(fps)):
                res = DataStructs.BulkTanimotoSimilarity(fps[i], fps[:i])
                matrix.append([1-x for x in res])

        return matrix

    def _generate_clusters(self, smiles_by_cid, matrix, cutoff):
        """Uses an adjacency matrix based on fingerprint similarity to generate clusters
        using the RDKit package. 
        
        Arguments:
            (dict) smiles_by_cid: Dictionary where keys are compound ids and values are
                smiles
            (list) matrix: Lower triangle of symmetric similarity matrix
            (float) cutoff: Cutoff similarity value for clustering compounds.

        Returns:
            (list) clusters: Clusters with compound ids representing compounds
        """
        nfps = len(smiles_by_cid)

        print("smiles length", nfps)
        print("matrix rows", len(matrix))


        # Convert lower triangle matrix into one continuos list (dists)
        dists = list(itertools.chain.from_iterable(matrix))

        print("matrix elements", len(dists))
        print("equation", nfps*(nfps-1)/2)

        clusters = Butina.ClusterData(dists, nfps, cutoff, isDistData=True)
        # NOTE: Could do multiprocessing on the cluster indexes to compound ids
        clusters = [
            [list(smiles_by_cid.keys())[cpd_idx] for cpd_idx in cluster]
            for cluster in clusters
        ]
        return clusters


class MultiRoundSimilarityClusteringFilter(SimilarityClusteringFilter):
    """Filter which clusters new compounds based on their fingerprint similarity over
    multiple clustering rounds. During each round, compounds are clustered based on that
    round's similarity cutoff. 
    
    All clusters above a certain cutoff (cluster_cutoff_size) for that round
    have a number of compounds (selected_per_cluster) randomly selected for expansion.
    Any compounds in clusters below the cutoff are kept for the next round and 
    re-clustered with the next cutoff value and a number are chosen.

    Lists passed when instantiating this class must be of the same length.

    Attributes
    ----------
        (list) cutoff: List of floats between 0.0 and 1.0 denoting the similarity
            cutoff for that round.
        (list) compounds_selected_per_cluster: Number of compounds to randomly select
            from each cluster that round
        (list) cluster_size_cutoff: Only clusters above this size will have compounds
            selected from. Any compounds in clusters below this size will be
            re-clustered in the next round.
        (dict) fprint_kwargs: Optional Keyword arguments to pass to the RDKFingerprint
            function. The default is None.
        (str) similarity_metric: Optional string defining the similarity metric used
            when comparing fingerprints. The allowed strings are [TODO]. The default is
            TODO
        (list) generation_list: List of generations to apply filter to. The default is
            None and will be applied to all generations after the first generation (ie
            do not cluster initial metabolomics data).
    """

    def __init__(self, cluster_size_cutoff: list, **kwargs):
        """Pass other arguments to SimilarityClusteringFilter by keyword"""
        super().__init__(**kwargs)
        self.cluster_size_cutoff = cluster_size_cutoff
        self._filter_name = "Multi Round Similarity Clustering Filter"

        # Check list lengths
        if not (
            len(self.cutoff) ==
            len(self.compounds_selected_per_cluster) ==
            len(self.cluster_size_cutoff)
        ):
            raise ValueError("Lists passed do not have the same lengths")

    def _pre_print(self) -> None:
        """Print and log before filtering"""
        n_compounds = None
        logger.info(f"Creating clusters for {n_compounds} using")
        logger.info(f"Tanimoto cutoff:       {self.cutoff}")
        logger.info(f"Compounds per cluster:  {self.compounds_selected_per_cluster}")
        logger.info(f"Cluster size cutoff:    {self.cluster_size_cutoff}")
        logger.info(f"Fingerprint kwargs:     {self.fprint_kwargs}")
        logger.info(f"Similarity metric:      {self.similarity_metric}")

    def _choose_items_to_filter(self, pickaxe, processes):
        """Creates clusters based on fingerprint similarity using RDKit and samples 
        compounds_per_cluster from each cluster to keep expanding
        
        TODO: Complete docstring
        """
        cpds_remove_set = set()
        rxn_remove_set = set()

        # Do not filter on zeroth generation
        if not self._should_filter_this_generation():
            return cpds_remove_set, rxn_remove_set

        # Dictionary with compound id as key and smiles for that compound as value
        smiles_by_cid = {
             cpd_id: cpd["SMILES"] for cpd_id, cpd in pickaxe.compounds.items()
            if cpd["Generation"] == pickaxe.generation
        }

        # # Set expand to false for all compounds. Selected compounds will be set to True
        # for cpd_id in smiles_by_cid.keys():
        #     pickaxe.compounds[cpd_id]["Expand"] = False

        if self.max_compounds is not None and len(smiles_by_cid) > self.max_compounds:
            logger.warn("Number of compounds too long. Skipping clustering")
            return cpds_remove_set, rxn_remove_set

        # Clusters converted from index to compound id
        similarly_matrix = self._generate_similarity_matrix(smiles_by_cid, processes)
        self._last_similarity_matrix = similarly_matrix

        # TODO: Wrap this loop logic in its own function
        cpd_ids_to_keep = set()
        for _cutoff, _cpds_per_cluster, _cluster_size in zip(
            self.cutoff, self.compounds_selected_per_cluster, self.cluster_size_cutoff
        ):
            # Generate clusters
            clusters = self._generate_clusters(
                smiles_by_cid, self._last_similarity_matrix, _cutoff
            )
            # clusters.sort(key=len, reverse=True)


            # Partition clusters into keep and dont keep
            if len(clusters) == 0:
                logger.warn("No clusters created. Skipping")
<<<<<<< HEAD
                return set(), set()
            else:
                largest_bad_cluster_idx = 0  # Index of last cluster to re-cluster
                while len(clusters[largest_bad_cluster_idx]) <= _cluster_size:
                    largest_bad_cluster_idx += 1
                    # Check to make sure no index out of range
                    if largest_bad_cluster_idx >= len(clusters):
                        logger.warn(f"No clusters found above the given threshold {_cluster_size}")
                        logger.warn("Clustering using all clusters")
                        largest_bad_cluster_idx = None
                        break

            if largest_bad_cluster_idx is None:
                continue
        
            good_clusters = clusters[largest_bad_cluster_idx:]
=======
>>>>>>> 196612a1

            # Partition into recluster and drop while selection compounds to keep
            drop_cids = []
            recluster_cids = []
            round_compound_ids = []
            for cluster in clusters:
                if len(cluster) < _cluster_size:
                    recluster_cids.extend(cluster)
                    continue
                
                # Select from compounds from cluster and do not keep cluster
                drop_cids.extend(cluster)
                round_compound_ids.extend(
                    np.random.choice(
                        cluster,
                        replace=False,
                        size=min(_cpds_per_cluster, len(cluster))
                    )
                )
                cpd_ids_to_keep.union(round_compound_ids)

            # Drop selected compounds from matrix and reindex smiles_by_cid
            selected_compound_idxs = [
                list(smiles_by_cid.keys()).index(cid) for cid in drop_cids
            ]
            _ = [smiles_by_cid.pop(cid) for cid in drop_cids]
            self._last_similarity_matrix = self.remove_indexes_from_lower_tri_matrix(
                self._last_similarity_matrix, selected_compound_idxs
            )

            if len(self._last_similarity_matrix) == 0:
                logger.warn("Sequential clustering finished early. Exiting loop")
                break

        # Set Expand to true for compounds ids in the cpd_ids_to_keep set
        # for cp_id in cpd_ids_to_keep:
        #     pickaxe.compounds[cp_id]["Expand"] = True

        cpds_remove_set = set(smiles_by_cid.keys()).difference(cpd_ids_to_keep)
        return cpds_remove_set, rxn_remove_set

    def remove_indexes_from_lower_tri_matrix(self, matrix, indexes):
        """Removes indexes at rows and 'columns' of lower triangular matrix"""
        # NOTE: This method has become messy. Probably a cleaner way of writing this
        # but oh well...
        mat = matrix.copy()
        num_rows = len(mat) + 1  # +1 since [0, 0] of full mat does not have entry
        if len(indexes) == 0:
            return mat

        indexes.sort()  # Need to be sorted so can iterate in reverse order

        # Remove rows
        _ = [mat.pop(i - 1) for i in indexes[::-1] if i - 1 >= 0]

        # Now remove the last index if it is the length of the matrix, otherwise might
        # get an out of bounds error
        if indexes[-1] + 1 == num_rows:
            indexes.pop(-1)

        if len(indexes) == 0:
            return mat

        # Remove 'columns'
        for i, row in enumerate(mat):
            # Get indexes within range of row lengths
            delete_indexes = np.asarray(indexes)[
                np.where(np.asarray(indexes) < len(row))
            ]
            mat[i] = list(np.delete(row, delete_indexes))

        # Edge case for removing index zero
        if 0 in indexes:
            mat.pop(0)

        return mat
 


class ModelSEEDSimilarityClusteringFilter(Filter):
    """Filter which clusters new compounds based on their fingerprint similarity. 
    Also include ModelSEED compounds in the clustering and prefer clusters which include
    ModelSEED compounds. The workflow of this filter is as follows

    0. (during init) Pre-compute ModelSEED similarity matrix given fingerprint
        parameters and save to variable
    1. Compute similarity full similarity matrix including the ModelSEED matrix and the
        new compounds.
    2. Cluster all molecules based full similarity matrix using cutoff_1
    3. Split all clusters into clusters which include at least 1 ModelSEED compound
        and those clusters which do not include any ModelSEED compounds

        NOTE: Check if ModelSEED compound is in cluster by integer? Indexing might be
        funky and also need to make sure finding is fast.
        IDEA: Sets and intersection per cluster

    4. Select selected_per_cluster_1 compounds in each ModelSEED cluster to continue for
        expansion. Do NOT select ModelSEED compounds
    5. Re-compute similarity matrix / Extract from full matrix for all compounds in the
        not ModelSEED clusters
    6. Cluster not ModelSEED compounds again using a less strict cutoff_2
    7. Select selected_per_cluster_2 from each cluster for expansion

    Attributes
    ----------
        (float) cutoff_1: Value between 0.0 and 1.0 denoting the similarity cutoff for
            the first clustering with ModelSEED compounds. Lower values mean more 
            selective (fewer compounds per cluster)
        (int) selected_per_cluster_1: Number of compounds to randomly select during the
            first clustering with ModelSEED compounds from clusters which include a
            ModelSEED compound
        (float) cutoff_2: Value between 0.0 and 1.0 denoting the similarity cutoff for
            the second clustering without ModelSEED compounds. Lower values mean more 
            selective (fewer compounds per cluster)
        (int) selected_per_cluster_2: Number of compounds to randomly select during the
            second clustering without ModelSEED compounds from clusters.
        (dict) fprint_kwargs: Optional Keyword arguments to pass to the RDKFingerprint
            function. The default is None. TODO
        (str) similarity_metric: Optional string defining the similarity metric used
            when comparing fingerprints. The allowed strings are [TODO]. The default is
            TODO
        (list) generation_list: List of generations to apply filter to. The default is
            None and will be applied to all generations after the first generation (ie
            do not cluster initial metabolomics data).
        (str) ModelSEED_json_path: Optional path to JSON file which contains a (list/object)
            of ModelSEED smiles to include. Default is TODO
    """

    def __init__(
        self,
        cutoff_1,
        selected_per_cluster_1,
        cutoff_2,
        selected_per_cluster_2,
        selected_per_cluster,
        fprint_kwargs=None,
        generation_list=None,
        ModelSEED_json_path=""  # TODO
    ):
        fprint_kwargs = {} if fprint_kwargs is None else fprint_kwargs
        # TODO: Setup similarity metric

        self._filter_name = "Similarity Clustering Filter"
        self.generation_list=generation_list

        self.cutoff_1 = cutoff_1
        self.selected_per_cluster_1 = selected_per_cluster_1
        self.cutoff_2 = cutoff_2
        self.selected_per_cluster_2 = selected_per_cluster_2

        self.fprint_kwargs = fprint_kwargs
        self.similarity_metric = similarity_metric  # String
        self.similarity_metric_func = similarity_metric_func  # Function

        # Pre-compute ModelSEED similarity matrix
        self.mseed_matrix, self.mseed_fps = self._pre_compute_modelseed_similarity(
            ModelSEED_json_path
        )
        self.num_mseed_cpds = len(self.mseed_matrix)  # NOTE could be +1

    def _pre_compute_modelseed_similarity(self, json_path: str):
        """Computes the fingerprint similarity matrix of the ModelSEED compounds from
        the compound smiles in the json_path file.
        """
        # 1. Load JSON file data into memory

        # 2. Compute similarity matrix (lower half)

        # 3. Return matrix, fingerprints (and any additional data?)

        raise NotImplementedError

    @property
    def filter_name(self) -> str:
        return self._filter_name

    def _pre_print(self) -> None:
        """Print and log before filtering"""
        n_compounds = None
        logger.info(f"Creating clusters for {n_compounds} using")
        logger.info(f"Tanimoto cutoff 1:      {self.cutoff_1}")
        logger.info(f"Compounds per cluster 1:  {self.selected_per_cluster}")
        logger.info(f"Tanimoto cutoff 1:      {self.cutoff_1}")
        logger.info(f"Compounds per cluster 1:  {self.selected_per_cluster}")
        logger.info(f"Fingerprint kwargs:     {self.fprint_kwargs}")
        logger.info(f"Similarity metric:      {self.similarity_metric}")
    
    def _post_print_footer(self, pickaxe: Pickaxe) -> None:
        """Post filtering info"""
        logger.info(f"Done filtering Generation {pickaxe.generation}")
        logger.info("-----------------------------------------------")

    def _choose_items_to_filter(self, pickaxe, processes):
        """Creates clusters based on fingerprint similarity using RDKit and samples 
        compounds_per_cluster from each cluster to keep expanding
        
        TODO: Complete docstring
        """
        # TODO: Log ModelSEED cluster and num selected compounds
        # TODO: Log non ModelSEED clusters (2) and num selected compounds
        cpds_remove_set = set()
        rxn_remove_set = set()

        # Do not filter on zeroth generation
        if (
            pickaxe.generation == 0 or
            self.generation_list and 
            (self.generation - 1) not in self.generation_list
        ):
            return cpds_remove_set, rxn_remove_set

        # Clusters converted from index to compound id
        clusters = self._generate_clusters(pickaxe, processes)

        if clusters is None:
            return cpds_remove_set, rxn_remove_set

        for cluster in clusters:
            keep_ids = np.random.choice(
                cluster,
                replace=False,
                size=min(self.compounds_per_cluster, len(cluster))
            )
            for cpd_id in cluster:
                pickaxe.compounds[cpd_id]["Expand"] = cpd_id in keep_ids

        return cpds_remove_set, rxn_remove_set

    def _generate_mseed_clusters(self, pickaxe, processes):
        """Uses an adjacency matrix based on fingerprint similarity to generate clusters
        using the RDKit package
        
        TODO: Complete docstring
        """
        # 1. Compute fingerprints of molecules
        smiles_by_cpd_id = {
            cpd_id: cpd["SMILES"] for cpd_id, cpd in pickaxe.compounds.items()
            if cpd["Generation"] == pickaxe.generation
        }
        cpd_ids = list(smiles_by_cpd_id.keys())
        smiles = list(smiles_by_cpd_id.values())

        # Limit number of compounds to 25000
        if len(smiles) > 25000:
            logger.warn("Number of compounds too long. Skipping clustering")
            return None

        fps = [
            Chem.RDKFingerprint(Chem.MolFromSmiles(sm), **self.fprint_kwargs) 
            for sm in smiles
        ]
        mseed_fps_len = len(mseed_fps)
        all_fps = self.mseed_fps + fps
        all_fps_len = len(all_fps)
        
        for i in range(1, len(fps)):
            dists.append(DataStructs.BulkTanimotoSimilarity(
                fps[i], all_fps[:mseed_fps_len+i])
            )

        # TODO: rewrite distance matrix method for multiprocessing AND similarity metric
        #
        # 2. Using DataStructs.BulkTanimotoSimilarity and multiprocessing chunks,
        #    generate the adjacency matrix between all molecules


if __name__ == "__main__":
    pass<|MERGE_RESOLUTION|>--- conflicted
+++ resolved
@@ -341,25 +341,6 @@
             # Partition clusters into keep and dont keep
             if len(clusters) == 0:
                 logger.warn("No clusters created. Skipping")
-<<<<<<< HEAD
-                return set(), set()
-            else:
-                largest_bad_cluster_idx = 0  # Index of last cluster to re-cluster
-                while len(clusters[largest_bad_cluster_idx]) <= _cluster_size:
-                    largest_bad_cluster_idx += 1
-                    # Check to make sure no index out of range
-                    if largest_bad_cluster_idx >= len(clusters):
-                        logger.warn(f"No clusters found above the given threshold {_cluster_size}")
-                        logger.warn("Clustering using all clusters")
-                        largest_bad_cluster_idx = None
-                        break
-
-            if largest_bad_cluster_idx is None:
-                continue
-        
-            good_clusters = clusters[largest_bad_cluster_idx:]
-=======
->>>>>>> 196612a1
 
             # Partition into recluster and drop while selection compounds to keep
             drop_cids = []
