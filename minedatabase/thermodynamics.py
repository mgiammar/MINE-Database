--- conflicted
+++ resolved
@@ -65,11 +65,7 @@
             self.mongo_uri = "localhost:27017"
             self.client = MongoClient()
 
-<<<<<<< HEAD
-        self.core = self.client["core"]
-=======
         self._core = self.client["core"]
->>>>>>> 8adad0c8
 
     def _all_dbs_loaded(self):
         if self.client and self._core and self.lc:
@@ -85,8 +81,6 @@
             print("Load eQulibrator local cache.")
             return False
 
-<<<<<<< HEAD
-=======
     def _reset_CC(self):
         """ reset CC back to defaults """
         self.CC.p_h = default_physiological_p_h
@@ -94,7 +88,6 @@
         self.CC.temperature = default_physiological_temperature
         self.CC.ionic_strength = default_physiological_ionic_strength
 
->>>>>>> 8adad0c8
     def load_thermo_from_postgres(
         self, postgres_uri: str = "postgresql:///eq_compounds"
     ) -> None:
@@ -181,11 +174,7 @@
             )
             return eQ_compound
 
-<<<<<<< HEAD
-    def standard_dg_formation_from_core_cid(
-=======
     def standard_dg_formation_from_cid(
->>>>>>> 8adad0c8
         self, c_id: str, pickaxe: Pickaxe = None, db_name: str = None
     ) -> Union[pint.Measurement, None]:
         """Get standard ∆Gfo for a compound.
@@ -270,15 +259,9 @@
         return eq_reaction
 
     def physiological_dg_prime_from_rid(
-<<<<<<< HEAD
-        self, r_id: str, pickaxe: str = None, db_name: str = None
-    ):
-        """Calculate the ∆G'physiological of a reaction.
-=======
         self, r_id: str, pickaxe: Pickaxe = None, db_name: str = None
     ) -> Union[pint.Measurement, None]:
         """Calculate the ∆Gm' of a reaction.
->>>>>>> 8adad0c8
 
         Parameters
         ----------
