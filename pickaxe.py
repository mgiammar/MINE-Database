--- conflicted
+++ resolved
@@ -463,13 +463,8 @@
     options = parser.parse_args()
     pk = Pickaxe(cofactor_list=options.cofactor_list, rule_list=options.rule_list, raceimze=options.raceimize,
                  errors=options.verbose, explicit_h=options.bnice, kekulize=options.bnice, image_dir=options.image_dir,
-<<<<<<< HEAD
-                 mine=options.database)
-    if options.image_dir and not os.path.exists(options.image_dir):
-=======
                  database=options.database)
     if not os.path.exists(options.image_dir):
->>>>>>> 9943237a
         os.mkdir(options.image_dir)
     if options.smiles:
         pk.generation = 0
